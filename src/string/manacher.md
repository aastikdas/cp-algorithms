--- conflicted
+++ resolved
@@ -1,9 +1,8 @@
 ---
-title: Manacher's Algorithm - Finding all sub-palindromes in O(N) 
+title: Manacher's Algorithm - Finding all sub-palindromes in O(N)
 hide:
   - navigation
 ---
-
 # Manacher's Algorithm - Finding all sub-palindromes in $O(N)$
 
 ## Statement
@@ -49,18 +48,6 @@
 The implementation of the trivial algorithm is:
 
 ```cpp
-<<<<<<< HEAD
-vector<int> d1(n), d2(n);
-for (int i = 0; i < n; i++) {
-    d1[i] = 1;
-    while (0 <= i - d1[i] && i + d1[i] < n && s[i - d1[i]] == s[i + d1[i]]) {
-        d1[i]++;
-    }
-    
-    d2[i] = 0;
-    while (0 <= i - d2[i] - 1 && i + d2[i] < n && s[i - d2[i] - 1] == s[i + d2[i]]) {
-        d2[i]++;
-=======
 vector<int> manacher_odd(string s) {
     int n = s.size();
     s = "$" + s + "^";
@@ -69,7 +56,6 @@
         while(s[i - p[i]] == s[i + p[i]]) {
             p[i]++;
         }
->>>>>>> bfc4e06a
     }
     return vector<int>(begin(p) + 1, end(p) - 1);
 }
@@ -89,16 +75,12 @@
     
     So we'll increase $d_1[i]$ consecutively and check each time if the current rightmost substring $[i - d_1[i]\dots i + d_1[i]]$ is a palindrome. When we find the first mismatch or meet the boundaries of $s$, we'll stop. In this case we've finally calculated $d_1[i]$. After this, we must not forget to update $(l, r)$. $r$ should be updated in such a way that it represents the last index of the current rightmost sub-palindrome.
 
-*   Now consider the case when $i \le r$. We'll try to extract some information from the already calculated values in $d_1[]$. So, let's find the "mirror" position of $i$ in the sub-palindrome $(l, r)$, i.e. we'll get the position $j = l + (r - i)$, and we check the value of $d_1[j]$. Because $j$ is the position symmetrical to $i$, we'll **almost always** can assign $d_1[i] = d_1[j]$. Illustration of this (palindrome around $j$ is actually "copied" into the palindrome around $i$):
+* Now consider the case when $i \le r$. We'll try to extract some information from the already calculated values in $d_1[]$. So, let's find the "mirror" position of $i$ in the sub-palindrome $(l, r)$, i.e. we'll get the position $j = l + (r - i)$, and we check the value of $d_1[j]$. Because $j$ is the position symmetrical to $i$, we'll **almost always** can assign $d_1[i] = d_1[j]$. Illustration of this (palindrome around $j$ is actually "copied" into the palindrome around $i$):
     
-    \[
+    $$
     \ldots\ 
     \overbrace{
-<<<<<<< HEAD
-        s_l\ \ldots\ 
-=======
         s_{l+1}\ \ldots\ 
->>>>>>> bfc4e06a
         \underbrace{
             s_{j-d_1[j]+1}\ \ldots\ s_j\ \ldots\ s_{j+d_1[j]-1}\ 
         }_\text{palindrome}\ 
@@ -106,53 +88,32 @@
         \underbrace{
             s_{i-d_1[j]+1}\ \ldots\ s_i\ \ldots\ s_{i+d_1[j]-1}\ 
         }_\text{palindrome}\ 
-<<<<<<< HEAD
-        \ldots\ s_r\ 
-=======
         \ldots\ s_{r-1}\ 
->>>>>>> bfc4e06a
     }^\text{palindrome}\ 
     \ldots
-    \]
+    $$
     
-<<<<<<< HEAD
-    But there is a **tricky case** to be handled correctly: when the "inner" palindrome reaches the borders of the "outer" one, i. e. $j - d_1[j] + 1 \le l$ (or, which is the same, $i + d_1[j] - 1 \ge r$).
-    Because the symmetry outside the "outer" palindrome is not guaranteed, just assigning $d_1[i] = d_1[j]$ will be incorrect: we do not have enough data to state that the palindrome in the position $i$ has the same length.
-=======
     But there is a **tricky case** to be handled correctly: when the "inner" palindrome reaches the borders of the "outer" one, i. e. $j - d_1[j] \le l$ (or, which is the same, $i + d_1[j] \ge r$). Because the symmetry outside the "outer" palindrome is not guaranteed, just assigning $d_1[i] = d_1[j]$ will be incorrect: we do not have enough data to state that the palindrome in the position $i$ has the same length.
->>>>>>> bfc4e06a
     
     Actually, we should restrict the length of our palindrome for now, i. e. assign $d_1[i] = r - i$, to handle such situations correctly. After this we'll run the trivial algorithm which will try to increase $d_1[i]$ while it's possible.
     
     Illustration of this case (the palindrome with center $j$ is restricted to fit the "outer" palindrome):
     
-    \[
+    $$
     \ldots\ 
     \overbrace{
         \underbrace{
-<<<<<<< HEAD
-            s_l\ \ldots\ s_j\ \ldots\ s_{j+(j-l)}\ 
-        }_\text{palindrome}\ 
-        \ldots\ 
-        \underbrace{
-            s_{i-(r-i)}\ \ldots\ s_i\ \ldots\ s_r
-=======
             s_{l+1}\ \ldots\ s_j\ \ldots\ s_{j+(j-l)-1}\ 
         }_\text{palindrome}\ 
         \ldots\ 
         \underbrace{
             s_{i-(r-i)+1}\ \ldots\ s_i\ \ldots\ s_{r-1}
->>>>>>> bfc4e06a
         }_\text{palindrome}\ 
     }^\text{palindrome}\ 
     \underbrace{
         \ldots \ldots \ldots \ldots \ldots
     }_\text{try moving here}
-<<<<<<< HEAD
-    \]
-=======
     $$
->>>>>>> bfc4e06a
     
     It is shown in the illustration that though the palindrome with center $j$ could be larger and go outside the "outer" palindrome, but with $i$ as the center we can use only the part that entirely fits into the "outer" palindrome. But the answer for the position $i$ ($d_1[i]$) can be much bigger than this part, so next we'll run our trivial algorithm that will try to grow it outside our "outer" palindrome, i. e. to the region "try moving here".
 
